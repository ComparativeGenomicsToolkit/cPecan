--- conflicted
+++ resolved
@@ -325,19 +325,13 @@
 }
 
 static void columnPair_destruct(ColumnPair *cP) {
-<<<<<<< HEAD
-	while(cP != NULL) {
-=======
     ColumnPair *pPair = NULL;
     for (; cP != NULL; cP = pPair) {
         pPair = cP->pPair;
->>>>>>> 8fd9ebc7
         cP->refCount--;
         assert(cP->refCount >= 0);
         if(cP->refCount == 0) {
-        	ColumnPair *cP2 = cP;
-        	cP = cP->pPair;
-        	free(cP2);
+        	free(cP);
         } else {
             break;
         }
